--- conflicted
+++ resolved
@@ -65,14 +65,6 @@
 		trimmed := strings.TrimSpace(rawString)
 		var fileList []FileDetail
 		if err := json.Unmarshal([]byte(trimmed), &fileList); err != nil {
-<<<<<<< HEAD
-			candidate, ok := extractJSONArray(trimmed)
-			if !ok {
-				return nil, fmt.Errorf("error parsing FileList into []FileDetail: %v", err)
-			}
-			if err2 := json.Unmarshal([]byte(candidate), &fileList); err2 != nil {
-				return nil, fmt.Errorf("error parsing FileList into []FileDetail: %v", err2)
-=======
 			// Some responses append diagnostic text after the JSON payload. Attempt to
 			// recover by extracting the portion between the first '[' and the last ']'.
 			start := strings.Index(trimmed, "[")
@@ -83,7 +75,6 @@
 			candidate := trimmed[start : end+1]
 			if err2 := json.Unmarshal([]byte(candidate), &fileList); err2 != nil {
 				return nil, fmt.Errorf("error parsing FileList into []FileDetail: %v", err)
->>>>>>> 3bde2ae7
 			}
 		}
 		return fileList, nil
